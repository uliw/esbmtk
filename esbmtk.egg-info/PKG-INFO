--- conflicted
+++ resolved
@@ -1,10 +1,6 @@
 Metadata-Version: 2.1
 Name: esbmtk
-<<<<<<< HEAD
-Version: 0.5.1.6
-=======
 Version: 0.5.1.1
->>>>>>> 08c7ec2c
 Summary: An Earth Sciences Box Modeling Toolkit
 Home-page: https://github.com/uliw/esbmtk
 Author: Ulrich G. Wortmann
