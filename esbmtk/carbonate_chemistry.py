--- conflicted
+++ resolved
@@ -675,34 +675,7 @@
     doi:10.1016/j.ocemod.2005.05.004
     http://dx.doi.org/10.1029/2009GB003654
 
-<<<<<<< HEAD
     See carbon_system_2 in utility_functions.py on how to call this function
-=======
-    Example:
-
-    ExternalCode(
-        name="cs",
-        species=CO2,
-        function=calc_carbonates_v2,
-        # initialize 5 datafield and provide defaults for H+
-        vr_datafields=List([rg.swc.hplus, rg.swc.ca, rg.swc.hco3, rg.swc.co3, rg.swc.co2, zsat, zcc, zsnow]),
-        function_input_data=List([rg.DIC.m, rg.DIC.l, rg.DIC.h, rg.DIC.c, rg.TA.m, rg.TA.l, rg.TA.h, rg.TA.c, B.m, lookup_table]),
-        function_params= List([rg.swc.K1, rg.swc.K2, rg.swc.KW, rg.swc.KB, rg.swc.boron, ksp0, kc, SA, AD,
-                     zsat0, ca2, dt, pc, pg, I, alpha, Ksp]),
-        register=rg,
-    )
-
-    To plot the other species, please create DataField objects accordingly.
-
-    Sample code for plotting CO3:
-    > DataField(name = "pH",
-          associated_with = Ocean.V_combo,
-          y1_data = -np.log10(Ocean.V_combo.vr_data[0]),
-          y1_label = "pH",
-          y1_legend = "pH"
-     )
-    > Model_Name.plot([pH])
->>>>>>> 908e715b
 
     Author: M. Niazi & T. Tsan, 2021
 
