--- conflicted
+++ resolved
@@ -21,20 +21,14 @@
 
 from .esbmtk import (
     esbmtkBase,
-<<<<<<< HEAD
-=======
     ReservoirBase,
->>>>>>> 08c7ec2c
     Reservoir,
     Species,
     Source,
     Sink,
     Flux,
     get_imass,
-<<<<<<< HEAD
-=======
     get_delta,
->>>>>>> 08c7ec2c
     get_string_between_brackets,
 )
 
